% \chapter{Asking the Wrong Questions}
\chapter{Die falschen Fragen stellen}

\begin{chapterOpeningAuthorNote}
% Elen sila J. K. Rowling omentielvo.
%
% Don't panic. I solemnly swear that there is a logical, foreshadowed, canon-compliant explanation for everything which happens in this chapter. It's a puzzle, you're supposed to try to solve it, and if not, just read the next chapter.
Nur keine Panik. Ich schwöre feierlich, dass es für alles, was in diesem Kapitel passiert, eine logische, vorhersehbare, kanonkonforme Erklärung gibt. Es ist ein Rätsel, du solltest versuchen, es zu lösen, und wenn nicht, lies einfach das nächste Kapitel.
\end{chapterOpeningAuthorNote}
\begin{chapterOpeningQuote}
% That's one of the most obvious riddles I've ever heard.
Das ist eines der offensichtlichsten Rätsel, von denen ich je gehört habe.
\end{chapterOpeningQuote}

% \lettrine{A}{s} soon as Harry opened his eyes in the Ravenclaw first-year boys’ dormitory, on the morning of his first full day at Hogwarts, he knew something was wrong.

% It was quiet.

% \emph{Too} quiet.
\lettrine{S}{obald} Harry an seinem ersten Morgen auf Hogwarts im Schlafsaal der Ravenclaw-Erstklässler die Augen aufschlug, wusste er, dass etwas nicht stimmte.

Es war still.

\emph{Zu} still.

% Oh, right…There was a Quietus Charm on his bed’s headboard, controlled by a small slider bar, which was the only reason it was ever possible for anyone to go to sleep in Ravenclaw.
Ach, natürlich…im Kopfende seines Bettes war ein Quietus-Zauber eingebaut, der mit einem kleinen Schieber eingestellt werden konnte. Nur dadurch konnte man im Ravenclaw-Turm überhaupt einschlafen.

% Harry sat up and looked around, expecting to see others rising for the day—
Harry setzte sich auf und blickte sich nach den anderen um, die auch gerade aufstehen müssten –

% The dorm, empty.

% The beds, rumpled and unmade.

% The sun, coming in at a rather high angle.

% His Quieter turned all the way up to maximum.

% And his mechanical alarm clock was still running, but the alarm was turned off.
Der Schlafsaal war leer.

Die Betten waren zerwühlt und ungemacht.

Die Sonne schien in einem recht steilen Winkel herein.

Sein Quietus-Zauber war auf vollste Stärke eingestellt.

Und sein Wecker tickte, doch der Alarm war ausgestellt.

% He’d been allowed to sleep until 9:52\am, apparently. Despite his best efforts to synchronize his 26-hour sleep cycle to his arrival at Hogwarts, he hadn’t got to sleep last night until around 1\am He’d been planning to wake up at 7:00\am with the other students, he could stand being a little sleep-deprived his first day so long as he got some sort of magical fix before tomorrow. But now he’d missed breakfast. And his very first class at Hogwarts, in Herbology, had started one hour and twenty-two minutes ago.
Er hatte offenbar bis 9:52~Uhr geschlafen. Obwohl er sich alle Mühe gegeben hatte, seinen 26-stündigen Schlafzyklus an seine Ankunft auf Hogwarts anzupassen, war er letzte Nacht erst gegen ein Uhr morgens eingeschlafen. Eigentlich wollte er wie seine Mitschüler um 7~Uhr aufstehen – etwas Schlafmangel am ersten Tag hielt er aus, solange er im Laufe des Tages irgendein magisches Hilfsmittel bekam. Doch nun hatte er das Frühstück verpasst. Und seine erste Unterrichtsstunde, Kräuterkunde, hatte vor einer Stunde und zweiundzwanzig Minuten angefangen.

% The anger was slowly, slowly wakening in him. Oh, what a nice little prank. Turn off his alarm. Turn up the Quieter. And let Mr~Bigshot Harry Potter miss his first class, and be blamed for being a heavy sleeper.
Langsam, ganz langsam erwachte der Ärger in ihm. Oh, was für ein schöner kleiner Streich. Schalte seinen Wecker aus. Drehe den Quietus hoch. Soll der berühmte Mr Harry Potter ruhig seine erste Unterrichtsstunde verpassen und Ärger bekommen, weil er verschlafen hat.

% When Harry found out who’d done this…
Wenn Harry rausfand, wer das getan hatte…

% No, this could only have been done with the cooperation of all twelve other boys in the Ravenclaw dorm. All of them would have seen his sleeping form. All of them had let him sleep through breakfast.
Nein, das konnte nur mit der Hilfe aller zwölf Jungs im Schlafsaal geschehen sein. Jeder von ihnen musste ihn schlafen gesehen haben. Jeder von ihnen hatte ihn verschlafen lassen.

% The anger drained away, replaced by confusion and a horribly wounded feeling. They’d \emph{liked} him. He’d thought. Last night, he’d thought they liked him. \emph{Why…}
Der Ärger verschwand und ließ Verwirrung und einen schrecklichen Schmerz zurück. Sie hatten ihn \emph{gemocht.} Hatte er gedacht. Letzte Nacht hatte er gedacht, dass sie ihn mochten. \emph{Warum…}

% As Harry stepped out of the bed, he saw a piece of paper facing out from his headboard.
Als Harry aus dem Bett aufstand, sah er ein Blatt Papier am Kopfende seines Bettes hängen.

Darauf stand:

% The paper said,

\begin{writtenNote}
% \letterAddress{My fellow Ravenclaws,}
\letterAddress{Meine Mit-Ravenclaws,}

% It’s been an extra long day. Please let me sleep in and don’t worry about my missing breakfast. I haven’t forgotten about my first class.
gestern war ein langer Tag. Bitte lasst mich noch schlafen und macht euch keine Sorgen, wenn ich das Frühstück verpasse. Ich habe die erste Unterrichtsstunde nicht vergessen.

% \letterClosing[Yours,]{Harry Potter.}
\letterClosing[Euer]{Harry Potter}
\end{writtenNote}

% And Harry stood there, frozen, ice water beginning to trickle through his veins.
Harry stand erstarrt da, Eiswasser tröpfelte durch seine Venen.

% The paper was in his own handwriting, in his own mechanical pencil.
Der Zettel war in seiner eigenen Handschrift, mit seinem eigenen Drehbleistift geschrieben.

% And he didn’t remember writing it.
Und er konnte sich nicht daran erinnern, ihn geschrieben zu haben.

% And…Harry squinted at the piece of paper. And unless he was imagining it, the words “I haven’t forgotten” were written in a different style, as if he was trying to tell himself something…?
Und…Harry fixierte das Stück Papier. Und wenn er sich nicht täuschte, dann waren die Worte „nicht vergessen“ in einer anderen Art geschrieben, als ob er sich damit etwas sagen wollte…

% Had he \emph{known} he was going to be Obliviated? Had he stayed up late, committed some sort of crime or covert activity, and then…but he didn’t \emph{know} the Obliviate spell…had someone else…what…
Hatte er \emph{gewusst}, dass er einen Vergessenszauber abbekommen würde? War er lange aufgeblieben, hatte er irgendein Verbrechen oder eine geheime Tätigkeit vollbracht und dann…aber er kannte den Zauberspruch nicht…hat jemand anders…was…

% A thought occurred to Harry. If he \emph{had} known he was going to be Obliviated…
Harry fiel etwas ein. Wenn er \emph{tatsächlich} gewusst hatte, dass er einen Vergessenszauber abbekommen würde…

% Still in his pyjamas, Harry ran around his bed to his trunk, pressed his thumb against the lock, pulled out his pouch, stuck in his hand and said “Note to myself.”
Immer noch im Schlafanzug lief Harry um sein Bett herum zu seinem Koffer, drückte seinen Daumen gegen das Schloss, holte den Beutel raus, steckte die Hand rein und sagte „Notiz für mich selbst“.

% And another piece of paper popped into his hand.
Und ein weiteres Stück Papier erschien in seiner Hand.

% Harry took it out, staring at it. It too was in his own handwriting.
Harry nahm es raus und starrte darauf. Auch dieser Zettel war in seiner eigenen Handschrift geschrieben.

% The note said:
Darauf stand:

\begin{writtenNote}
% \letterAddress{Dear Me,}
\letterAddress{Liebes Ich,}

% Please play the game. You can only play the game once in a lifetime. This is an unrepeatable opportunity.
bitte spiele das Spiel. Du kannst das Spiel nur einmal in deinem Leben spielen. Dies ist eine einmalige Gelegenheit.

% Recognition code 927, I am a potato.
Erkennungszeichen 927, ich bin eine Kartoffel.

\letterClosing[Yours,]{You.}
\end{writtenNote}

% Harry nodded slowly. “Recognition code 927, I am a potato” was indeed the message he had worked out in advance—some years earlier, while watching TV—that only he would know. If he had to identify a duplicate of himself as being really \emph{him,} or something. Just in case. Be Prepared.
Harry nickte langsam. „Erkennungszeichen 927, ich bin eine Kartoffel“ war tatsächlich die Nachricht, die er sich früher – vor einigen Jahren, während er Fernsehen schaute – ausgedacht hatte und die nur ihm bekannt war. Falls er überprüfen musste, ob ein Duplikat von ihm wirklich \emph{er} war, oder so etwas. Nur für den Fall. Sei bereit.

% Harry couldn’t \emph{trust} the message, there might be other spells involved. But it ruled out any simple prank. He had definitely written this and he definitely didn’t remember writing it.
Harry konnte der Nachricht nicht \emph{vertrauen,} womöglich waren weitere Zaubersprüche beteiligt. Aber es schloss zumindest einen simplen Streich aus. Er hatte den Zettel definitiv geschrieben und er konnte sich definitiv nicht daran erinnern.

% Staring at the paper, Harry became aware of ink showing through from the other side.
Während Harry den Zettel anstarrte, fiel ihm plötzlich auf, dass Tinte von der anderen Seite durchschimmerte.

% He flipped it over.
Er drehte ihn um.

% The reverse side read:
Auf der Rückseite stand:

\begin{writtenNote}\centering
% \textsc{Instructions for The Game:}
\textsc{\underline{\uppercase{Spielanleitung}}}

% you do not know the rules of the game\\
% you do not know the stakes of the game\\
% you do not know the objective of the game\\
% you do not know who controls the game\\
% you do not know how to end the game

% You start with 100 points.\\
% Begin.

Du kennst die Regeln des Spiels nicht.\\
Du kennst den Spieleinsatz nicht.\\
Du kennst das Ziel des Spiels nicht.\\
Du weißt nicht, wer das Spiel steuert.\\
Du weißt nicht, wie das Spiel beendet wird.

Du fängst mit 100 Punkten an.\\
Los geht's.
\end{writtenNote}

% Harry stared at the “instructions”. This side wasn’t handwritten; the writing was perfectly regular, hence artificial. It looked as if it had been inscribed by a Quotes Quill, such as the one he’d bought to take dictation.
Harry starrte die „Anleitung“ an. Diese Seite war nicht handgeschrieben; die Schrift war vollkommen gleichmäßig, also künstlich. Sie sah aus, als entstamme sie einer Flotte-Schreibe-Feder, wie diejenige, die er gekauft hatte, um ihr Texte zu diktieren.

% He had \emph{absolutely no clue} what was going on.
Er hatte \emph{absolut keine Ahnung,} was hier los war.

% Well…step one was to get dressed and eat. Maybe reverse the order of that. His stomach felt rather empty.
Nun, Schritt eins war sich umziehen und etwas essen. Besser in umgekehrter Reihenfolge, sein Magen fühlte sich ziemlich leer an.

% He’d missed breakfast, of course, but he was Prepared for that eventuality, having visualised it in advance. Harry put his hand into his pouch and said “Snack bars”, expecting to get the box of cereal bars he’d bought before departing for Hogwarts.
Das Frühstück hatte er natürlich verpasst, doch darauf war er vorbereitet, da er vorher bereits geahnt hatte, dass das passieren könnte. Harry griff in den Beutel, sagte „Müsliriegel“ und ging davon aus, dass eine Schachtel Müsliriegel in seiner Hand erscheinen würde.

% What popped up did not feel like a box of cereal bars.
Was er in der Hand hielt, fühlte sich nicht nach einer Schachtel Müsliriegel an.

% When Harry brought his hand into his field of vision he saw two tiny chocolate bars—not nearly enough for a meal—attached to a note, and the note was inscribed in the same writing as the game instructions.
Als Harry die Hand aus dem Beutel nahm, sah er zwei kleine Müsliriegel – nicht einmal annähernd genug für eine Mahlzeit – und einen Notizzettel, auf dem die gleiche Schrift zu sehen war, in der schon die Spielanleitung geschrieben war.

% The note said:
Darauf stand:

\begin{writtenNote}
\begin{align*}
% \hbox{\scshape Attempt failed: }&\hbox{\scshape −1 point}\\
% \hbox{\scshape Current points: }&\hbox{99}\\
% \hbox{\scshape Physical state: }&\hbox{\scshape Still hungry}\\
% \hbox{\scshape Mental state: }&\hbox{\scshape Confused}
\hbox{\scshape \uppercase{Versuch gescheitert}~: }&\hbox{\scshape −1 Punkt}\\
\hbox{\scshape \uppercase{Punktzahl}~: }&\hbox{99}\\
\hbox{\scshape \uppercase{Physischer Zustand}~: }&\hbox{\scshape weiterhin hungrig}\\
\hbox{\scshape \uppercase{Mentaler Zustand}~: }&\hbox{\scshape verwirrt}
\end{align*}
\end{writtenNote}

% “Gleehhhhh” Harry’s mouth said without any sort of conscious intervention or decision on his part.
„Aaaaaarghhh“, sagte Harrys Mund unwillkürlich.

% He stood there for around a minute.
Er stand ungefähr eine Minute lang da.

% One minute later, it \emph{still} didn’t make any sense and he \emph{still} had absolutely no idea what was going on and his brain hadn’t even \emph{begun} to grasp at any \emph{hypotheses} like his mental hands were encased in rubber balls and couldn’t pick anything up.
Eine Minute später ergab es \emph{immer noch} keinen Sinn und er konnte \emph{immer noch nicht} begreifen, was hier vor sich ging, als ob seine mentalen Hände in Ketten gelegt waren.

% His stomach, which had its own priorities, suggested a possible experimental probe.
Sein Magen, der eigene Prioritäten hatte, schlug ein mögliches Experiment vor.

% “Ah…” Harry said to the empty room. “I don’t suppose I could spend a point and get my box of cereal bars back?”
„Ähm…“, sagte Harry zu dem leeren Raum. „Ich nehme an, es wäre nicht zufällig möglich, dass ich einen Punkt bezahle, um die Schachtel Müsliriegel zurückzubekommen?“

% There was only silence.
Stille.

% Harry put his hand into the pouch and said “Box of cereal bars.”
Harry griff in den Beutel und sagte „Müsliriegelschachtel.“

% A box that felt like the right shape popped up into his hand…but it was too light, and it was open, and it was empty, and the note attached to it said:
% \begin{align*} \hbox{\scshape Points spent: }&\hbox{1}\\ \hbox{\scshape Current points: }&\hbox{98}\\ \hbox{\scshape You have gained: }&\hbox{\scshape A box of Cereal Bars} \end{align*}
Eine Schachtel der richtigen Größe erschien in seiner Hand…doch sie war zu leicht und offen und leer und ein daran angebrachter Notizzettel lautete:
\begin{writtenNote}
\begin{align*}
\hbox{\scshape \uppercase{Punkte ausgegeben}~: }&\hbox{1}\\
\hbox{\scshape \uppercase{Punktzahl}~: }&\hbox{98}\\
\hbox{\scshape \uppercase{Du erhältst}~: }&\hbox{\scshape eine Müsliriegelschachtel}
\end{align*}
\end{writtenNote}

% “I’d like to spend one point and get the \emph{actual cereal bars} back,” said Harry.
„Ich würde gerne einen Punkt bezahlen und die \emph{Müsliriegel} zurückbekommen”, sagte Harry.

% Again, silence.
Wieder Stille.

% Harry put his hand into the pouch and said “cereal bars”.
Harry griff in den Beutel und sagte „Müsliriegel.“

% Nothing came up.
Nichts erschien.

% Harry shrugged despairingly and went over to the cabinet he’d been given near his bed, to get his wizard’s robes for the day.
Verzweifelt zuckte Harry mit den Schultern und ging zum Kleiderschrank neben seinem Bett, um einen Zaubererumhang rauszuholen.

% On the floor of the cabinet, under his robes, were the cereal bars, and a note: 
% \begin{align*} \hbox{\scshape Points spent: }&\hbox{1}\\ \hbox{\scshape Current points: }&\hbox{97}\\ \hbox{\scshape You have gained: }&\hbox{\scshape 6 cereal bars}\\ \hbox{\scshape You are still wearing: }&\hbox{\scshape Pyjamas}\\[1.5ex] \multicolumn{2}{c}{\hbox{\scshape Do not eat while you are wearing your pyjamas}}\\ \multicolumn{2}{c}{\scshape You will get a Pyjama Penalty} \end{align*}
Am Boden des Kleiderschranks, unter seinen Umhängen, lagen die Müsliriegel und ein Zettel:
\begin{writtenNote}\centering
\begin{align*}
\hbox{\scshape \uppercase{Punkte ausgegeben}~: }&\hbox{1}\\
\hbox{\scshape \uppercase{Punktzahl}~: }&\hbox{97}\\
\hbox{\scshape \uppercase{Du erhältst}~: }&\hbox{\scshape 6 Müsliriegel}\\
\hbox{\scshape \uppercase{Du trägst immer noch}~: }&\hbox{\scshape Schlafanzug}\\
\end{align*}
\uppercase{Iss nicht, solange du deinen Schlafanzug trägst.}\\
\uppercase{Du erhältst sonst eine Schlafanzug-Strafe.}
\end{writtenNote}

% \emph{And now I know that whoever controls the game is insane.}
\emph{Und jetzt weiß ich, dass derjenige, der dieses Spiel steuert, verrückt ist.}

% “My guess is that the game is controlled by Dumbledore,” Harry said out loud. Maybe \emph{this} time he could set a new land speed record for being quick on the uptake.

„Ich vermute, dass dieses Spiel von Dumbledore gesteuert wird“, sagte Harry. Vielleicht hatte er gerade einen neuen Rekord aufgestellt, weil er es so schnell verstanden hatte.

% Silence.
Stille.

% But Harry was starting to pick up the pattern; the note would be in the next place he looked. So Harry looked under his bed. 
% \begin{align*}\intertext{\scshape \centering Ha! Ha ha ha ha ha!\\ Ha ha ha ha ha ha!\\ Ha! Ha! Ha! Ha! Ha! Ha!\\ Dumbledore does not control the game\\ Bad guess\\ Very bad guess\\ −20 points\\ And you are still wearing pyjamas\\ it is your fourth move\\ and you are still wearing pyjamas} \hbox{\scshape Pyjama penalty: }&\hbox{\scshape −2 points}\\ \hbox{\scshape Current points: }&\hbox{75} \end{align*}
Doch Harry begann ein Muster zu erkennen: Der Zettel erschien immer an der Stelle, wo er als nächstes nachsah. Also sah Harry unter das Bett.
\begin{writtenNote}\centering
\uppercase{
Ha! Ha ha ha ha ha!\\
Ha ha ha ha ha ha!\\
Ha! Ha! Ha! Ha! Ha! Ha!\\
Dumbledore steuert das Spiel nicht.\\
Schlecht geraten\\
Sehr schlecht geraten\\
−20 Punkte\\
Und du trägst immer noch einen Schlafanzug\\
Dies ist dein vierter Zug}
\begin{align*}
\hbox{\scshape \uppercase{Schlafanzug-Strafe}~: }&\hbox{\scshape −2 Punkte}\\
\hbox{\scshape \uppercase{Punktzahl}~: }&\hbox{75 Punkte}
\end{align*}
\end{writtenNote}

% Welp, that was a puzzler, all right. It was only his first day at school and once you ruled out Dumbledore, he didn’t know the name of anyone else here who was this crazy.
Mist, jetzt war Harry ratlos. Es war erst sein erster Schultag und außer Dumbledore kannte er niemanden hier, der so verrückt war.

% His body more or less on autopilot, Harry gathered up a set of robes and underwear, pulled out the cavern level of his trunk (he was a very private sort of person and someone might walk into the dorm), got dressed, and then went back upstairs to put away his pyjamas.
Fast automatisch sammelte Harry einen Umhang und Unterwäsche zusammen, öffnete den Zugang zum Kellergeschoss seines Koffers (er genierte sich etwas und es könnte ja jemand in den Schlafsaal reinplatzen), zog sich um und ging dann wieder hoch, um seinen Schlafanzug wegzulegen.

% Harry paused before pulling out the cabinet drawer that held his pyjamas. If the pattern here held true…
Bevor er die Schublade öffnete, in die sein Schlafanzug gehörte, hielt Harry inne. Wenn das Muster sich fortsetzte…

% “How can I earn more points?” Harry said out loud.
„Wie kann ich mehr Punkte sammeln?“, fragte Harry.

% Then he pulled out the drawer.
% \begin{align*}\intertext{\scshape \centering
% Opportunities to do good are everywhere\\
% but darkness is where the light needs to be}
% \hbox{\scshape Cost of question: }&\hbox{\scshape 1 point}\\
% \hbox{\scshape Current points: }&\hbox{74}\\[1.5ex]
% \multicolumn{2}{c}{\scshape Nice underwear}\\
% \multicolumn{2}{c}{\scshape Did your mother pick them out?}\\
% \end{align*}
Dann öffnete er die Schublade.
\begin{writtenNote}\centering
\uppercase{Gelegenheiten, Gutes zu tun, sind überall\\
Doch Dunkelheit ist dort, wo das Licht gebraucht wird}
\begin{align*}
\hbox{\scshape \uppercase{Kosten der Frage}~: }&\hbox{\scshape 1~Punkt}\\
\hbox{\scshape \uppercase{Punktzahl}~: }&\hbox{74 Punkte}\\[1.5ex]
\multicolumn{2}{c}{\scshape \uppercase{Schöne Unterwäsche}}\\
\multicolumn{2}{c}{\scshape \uppercase{Hat deine Mutter sie ausgesucht}~?}\\
\end{align*}
\end{writtenNote}

% Harry crushed the note in his hand, face flaming scarlet. Draco’s curse came back to him. \emph{Son of a mudblood—}
<<<<<<< HEAD
Harry zerknüllte den Zettel in seiner Hand mit feuerrotem Gesicht. Ihm fiel Dracos Fluch ein. \emph{Sohn eines Schlammbluts —}
=======
Harry zerknüllte den Zettel in seiner Hand mit feuerrotem Gesicht. Ihm fiel Dracos Fluch ein. \emph{Sohn eines Schlammbluts—}
>>>>>>> 33bb32d7

% At this point he knew better than to say it out loud. He would probably get a Profanity Penalty.
Er wusste inzwischen, dass er das besser nicht laut sagen sollte. Er würde sonst vermutlich eine Schimpfwort-Strafe bekommen.

% Harry girded himself with his mokeskin pouch and wand. He peeled off the wrapper of one his cereal bars and threw it into the room’s rubbish bin, where it landed atop a mostly-uneaten Chocolate Frog, a crumpled envelope and some green and red wrapping paper. He put the other cereal bars into his mokeskin pouch.
Harry rüstete sich mit dem Eselsfell-Beutel und seinem Zauberstab aus. Er riss einen Müsliriegel auf und warf die Verpackung in den Mülleimer, wo er auf einem angebissenen Schokofrosch, einem zerknüllten Briefumschlag und etwas grünem und rotem Einwickelpapier landete. Er steckte die anderen Müsliriegel in seinen Beutel.

% He looked around in a final, desperate, and ultimately futile search for clues.
Schließlich sah er sich ein letztes Mal um und suchte verzweifelt, letztlich aber umsonst, nach Hinweisen.

% And then Harry left the dorm, eating as he went, in search of the Slytherin dungeons. At least that was what he \emph{thought} the line was about.
Dann verließ Harry den Schlafsaal kauend und machte sich auf die Suche nach den Slytherin-Kerkern. Zumindest \emph{vermutete} er, dass der Hinweis sich darauf bezog.

% Trying to navigate the halls of Hogwarts was like…probably \emph{not} quite as bad as wandering around inside an Escher painting, that was the sort of thing you said for rhetorical effect rather than for its being true.
Sich in den Gängen von Hogwarts zurecht zu finden, war…nun, vermutlich \emph{nicht} so schlimm, wie in einem Escher-Gemälde herumzuwandern. Sowas sagte man nur, weil es dramatisch klang, und nicht weil es stimmte.

% A short time later, Harry was thinking that in fact an Escher painting would have both pluses and minuses compared to Hogwarts. Minuses: No consistent gravitational orientation. Pluses: At least the stairs wouldn’t move around \emph{while you were still on them.}
Kurze Zeit später war Harry zu der Feststellung gelangt, dass ein Escher-Gemälde gegenüber Hogwarts sowohl Vor- als auch Nachteile hätte. Nachteil: Kein konsistentes Oben und Unten. Vorteil: Zumindest würden die Treppen sich nicht bewegen, \emph{während man noch drauf stand.}

% Harry had originally climbed four flights of stairs to get to his dorm. After clambering down no fewer than twelve flights of stairs without getting anywhere near the dungeons, Harry had concluded that (1) an Escher painting would be a \emph{cakewalk} by comparison, (2) he was somehow \emph{higher} in the castle than when he’d started, and (3) he was so \emph{thoroughly} lost that he wouldn’t have been surprised to look out of the next window and see two moons in the sky.
Harry war ursprünglich vier Treppen hochgelaufen, um in seinen Schlafsaal zu gelangen. Nachdem er nicht weniger als zwölf Treppen hinuntergelaufen war, ohne den Kerkern auch nur ein Stückchen näher zu kommen, beschloss Harry, dass erstens ein Escher-Gemälde dagegen ein \emph{Kinderspiel} war; dass er sich zweitens aus irgendeinem Grund \emph{höher} im Schloss befand als zu Anfang; und dass er drittens so vollkommen desorientiert war, dass es ihn nicht gewundert hätte, vom nächsten Fenster aus zwei Monde am Himmel zu sehen.

% Backup plan A had been to stop and ask for directions, but there seemed to be an extreme lack of people wandering around, as if the beggars were all attending class the way they were supposed to or something.
Plan A wäre, anzuhalten und jemanden nach der Richtung zu fragen, doch es schienen keine Menschen anwesend zu sein, die er fragen könnte – als ob sie allesamt im Unterricht waren, wo sie hingehörten, oder so etwas.

% Backup plan B…
Plan B…

% “I’m lost,” Harry said out loud. “Can, um, the spirit of the Hogwarts castle help me or something?”
„Ich habe mich verlaufen“, sagte Harry. „Kann, ähm, das Bewusstsein von Schloss Hogwarts mir weiterhelfen, oder so?“

% “I don’t think this castle has a spirit,” observed a wizened old lady in one of the paintings on the walls. “Life, perhaps, but not spirit.”
„Ich glaube nicht, dass dieses Schloss ein eigenes Bewusstsein hat“, bemerkte eine hutzelige alte Dame in einem der Gemälde an der Wand. „Es lebt vielleicht, aber ein Bewusstsein hat es nicht.“

% There was a brief pause.
Es war einen Moment lang still.

% “Are you—” Harry said, and then shut his mouth. On second thought, no he was \emph{not} going to ask the painting whether it was fully conscious in the sense of being aware of its own awareness.
„Sind Sie –“, begann Harry, aber hielt dann den Mund. Wenn er genauer darüber nachdachte…nein, er würde das Gemälde nicht fragen, ob es tatsächlich bewusst handelte in dem Sinne, dass es sich seines eigenen Bewusstseins bewusst war.

% “I’m Harry Potter,” said his mouth, more or less on autopilot. Also more or less automatically, Harry stuck out a hand towards the painting.
„Ich bin Harry Potter“, sagte sein Mund fast automatisch. Etwa ebenso automatisch streckte Harry dem Gemälde seine Hand hin.

% The woman in the painting looked down at Harry’s hand and raised her eyebrows.
Die Frau im Gemälde sah auf Harrys Hand nieder und zog ihre Augenbrauen hoch.

% Slowly, the hand dropped back to Harry’s side.
Langsam senkte Harry die Hand.

% “Sorry,” Harry said, “I’m sort of new here.”
„Tut mir Leid“, sagte Harry. „Ich bin ziemlich neu hier.“

% “So I perceive, young raven. Where are you trying to go?”
„Das nehme ich wahr, junger Ravenclaw. Wohin möchtest du gehen?“

% Harry hesitated. “I’m not really sure,” he said.
Harry zögerte. „Ich bin mir nicht sicher“, sagte er.

% “Then perhaps you are already there.”
„Dann bist du möglicherweise bereits da.“

% “Well, wherever I \emph{am} trying to go, I don’t think \emph{this} is it…” Harry shut his mouth, aware of just how much he was sounding like an idiot. “Let me start over. I’m playing this game only I don’t know what the rules are—” That didn’t really work either, did it. “Okay, third try. I’m looking for opportunities to do good so I can score points, and all I have is this cryptic hint about how darkness is where the light needs to be, so I was trying to go down but I seem to keep going up instead…”
„Nun, wo immer ich auch hin \emph{möchte,} ich glaube nicht, dass \emph{dies} der Ort ist…“ Harry schloss seinen Mund, ihm wurde bewusst, wie idiotisch er sich gerade anhörte. „Ich fange mal anders an: Ich spiele dieses Spiel, aber ich weiß nicht, wie die Regeln lauten –“ Das klappte auch nicht. „Okay, dritter Versuch. Ich suche nach Möglichkeiten, Gutes zu tun, damit ich Punkte sammeln kann, aber ich habe nur diesen kryptischen Hinweis, dass Dunkelheit ist, wo das Licht gebraucht wird, also habe ich versucht, runter zu gehen, aber es scheint so, als ob ich stattdessen hoch gehe…“

% The old lady in the painting was looking at him rather sceptically.
Die alte Dame im Gemälde beäugte ihn recht skeptisch.

% Harry sighed. “My life tends to get a bit peculiar.”
Harry seufzte. „Mein Leben neigt dazu, etwas seltsam zu werden.“

% “Would it be fair to say that you don’t know where you’re going or why you’re trying to get there?”
„Gehe ich richtig in der Annahme, dass du nicht weißt, wohin du gehen willst, oder warum du dort überhaupt hin möchtest?“

% “\emph{Entirely} fair.”
\emph{„Vollkommen} richtig.“

% The old lady nodded. “I’m not sure that being lost is your most important problem, young man.”
Die alte Dame nickte. „Dass du dich im Schloss verirrt hast, ist vermutlich nicht dein größtes Problem, junger Mann.“

% “True, but unlike the more important problems, it’s a problem I can understand how to solve and \emph{wow} is this conversation turning into a metaphor for human existence, I didn’t even realise that was happening until just now.”
„Das stimmt, aber im Gegensatz zu den wichtigeren Problemen ist es ein Problem, dessen Lösung ich angehen kann – und \emph{wow,} diese Unterhaltung hat sich ja in eine Metapher auf die menschliche Existenz verwandelt, das ist mir bis eben gar nicht aufgefallen.“

% The lady eyed Harry appraisingly. “You \emph{are} a fine young raven, aren’t you? For a moment I was starting to wonder. Well then, as a general rule, if you keep on turning left, you’re bound to keep going down.”
Die Dame sah Harry abschätzend an. „Du bist also tatsächlich ein guter junger Ravenclaw. Für einen Moment war ich mir nicht sicher. Nun, die Faustregel lautet, dass du nach unten findest, wenn du immer links abbiegst.“

% That sounded strangely familiar but Harry couldn’t recall where he’d heard it before. “Um…you seem like a very intelligent person. Or a picture of a very intelligent person…anyway, have you heard of a mysterious game where you can only play once, and they won’t tell you the rules?”
Das kam Harry merkwürdig bekannt vor, doch er konnte sich nicht erinnern, wo er es schonmal gehört hatte. „Ähm…Sie scheinen eine sehr intelligente Person zu sein. Oder ein Bild einer sehr intelligenten Person…auf jeden Fall, haben Sie von einem mysteriösen Spiel gehört, das man nur einmal spielen kann und dessen Regeln man nicht gesagt bekommt?“

% “Life,” said the lady at once. “That’s one of the most obvious riddles I’ve ever heard.”
„Das Leben“, sagte die Dame sofort. „Das ist eines der offensichtlichsten Rätsel, von denen ich je gehört habe.“

% Harry blinked. “No,” he said slowly. “I mean I got an actual note and everything saying that I had to play the game but I wouldn’t be told the rules, and someone is leaving me little slips of paper telling me how many points I’ve lost for violating the rules, like a minus two point penalty for wearing pyjamas. Do you know anyone here at Hogwarts who’s crazy enough and powerful enough to do something like that? Besides Dumbledore, I mean?”
Harry blinzelte. „Nein“, sagte er langsam. „Ich meine, ich habe tatsächlich einen Zettel bekommen, worauf stand, dass ich das Spiel spielen sollte, aber dass ich die Regeln nicht erfahren würde, und irgendjemand hinterlässt mir kleine Papierschnipsel, die mir mitteilen, wie viele Punkte ich verloren habe, weil ich die Regeln verletze, zum Beispiel zwei Punkte Abzug, weil ich einen Schlafanzug getragen habe. Kennen Sie irgendjemand hier auf Hogwarts, der verrückt und mächtig genug wäre, so etwas zu tun? Ich meine, außer Dumbledore?“

% The picture of a lady sighed. “I’m only a picture, young man. I remember Hogwarts as it was—not Hogwarts as it is. All I can tell you is that if this were a riddle, the answer would be that the game is life, and that while we do not make all the rules ourselves, the one who awards or takes points is always you. If it is not riddle but reality—then I do not know.”
Das Bild der Dame seufzte. „Ich bin nur ein Bild, junger Mann. Ich kenne das Hogwarts, das einst war – nicht das Hogwarts, das ist. Ich kann dir nur sagen, dass – wenn dies ein Rätsel wäre – die Antwort lauten würde, dass das Spiel das Leben ist, und dass wir zwar nicht alle Regeln selbst schreiben, aber wir uns immer nur selbst Punkte geben oder abziehen. Wenn es kein Rätsel, sondern die Wirklichkeit ist, dann weiß ich es nicht.“

% Harry bowed very low to the picture. “Thank you, milady.”
Harry verbeugte sich tief vor dem Bild. „Ich danke Ihnen, Mylady.“

% The lady curtseyed to him. “I wish I could say that I’ll remember you with fondness,” she said, “but I probably won’t remember you at all. Farewell, Harry Potter.”
Die Dame machte einen Knicks. „Ich wünschte, ich könnte sagen, dass ich mit Freude an dich zurückdenken werde“, sagte sie, „aber ich werde mich vermutlich gar nicht an dich erinnern. Lebe wohl, Harry Potter.“

% He bowed again in reply, and started to climb down the nearest flight of stairs.
Er verbeugte sich erneut und ging dann die nächste Treppe hinunter.

% Four left turns later he found himself staring down a corridor that ended, abruptly, in a tumbled mound of large rocks—as if there had been a cave-in, only the surrounding walls and ceiling were intact and made of quite regular castle stones.
Nachdem er vier Mal links abgebogen war, fand er sich in einem Gang wieder, der abrupt vor einigen großen Felsbrocken endete – fast als ob der Gang eingestürzt wäre, nur dass die umliegenden Wände und die Decke intakt waren und aus völlig normalen Mauersteinen bestanden.

% “All right,” Harry said to the empty air, “I give up. I’m asking for another hint. How do I get to where I need to go?”
„Na gut“, sagte Harry zu dem leeren Gang, „ich gebe auf. Ich bitte um einen weiteren Tipp. Wie komme ich an den Ort, wo ich hin soll?“

% “A hint! A hint, you say?”
„Ein Tipp! Ein Tipp, sagst du?“

% The excited voice came from a painting on the wall not far away, this one a portrait of a middle-aged man in the loudest pink robes that Harry had ever seen or even imagined. In the portrait he was wearing a droopy old pointed hat with a fish on it (not a drawing of a fish, mind, but a fish).
Die aufgeregte Stimme kam aus einem Gemälde, das nicht weit weg an der Wand hing; ein Portrait eines Zauberers von mittlerem Alter in schreiend pinkem Umhang. Der Zauberer trug einen schlaffen, alten Spitzhut mit einem Fisch darauf (nicht etwa ein Bild von einem Fisch, sondern tatsächlich einen echten Fisch).

% “Yes!” Harry said. “A hint! A hint, I say! Only not just \emph{any} hint, I’m looking for a \emph{specific} hint, it’s for a game I’m playing—”
„Ja!“, sagte Harry. „Einen Tipp! Einen Tipp, sagte ich! Aber nicht nur \emph{irgendeinen} Tipp, ich suche nach einem \emph{ganz bestimmten} Tipp, er ist für ein Spiel, das ich spiele –“

% “Yes, yes! A hint for the game! You’re Harry Potter, aren’t you? I’m Cornelion Flubberwalt! I was told by Erin the Consort who was told by Lord Weaselnose who was told by, I forget really. But it was a message for \emph{me} to give to you! For \emph{me!} No-one’s cared about me in, I don’t know how long, maybe ever, I’ve been stuck down here in this bloody useless old corridor—a hint! I have your hint! It will only cost you three points! Do you want it?”
„Ja, ja! Ein Tipp für ein Spiel! Du bist Harry Potter, nicht wahr? Ich bin Cornelion Flubberwalt! Mir hat Erin die Gemahlin erzählt, der von Lord Wieselnase erzählt wurde, dem von…ich weiß es nicht mehr. Aber es war eine Nachricht, die \emph{ich} dir geben sollte! \emph{Ich!} An mich hat schon seit…ich weiß nicht wie lange, vermutlich noch nie jemand gedacht, ich hänge hier in diesem verdammten nutzlosen Korridor rum – ein Tipp! Ich habe deinen Tipp! Er wird dich nur drei Punkte kosten! Möchtest du ihn hören?“

% “Yes! I want it!” Harry was aware that he probably ought to keep his sarcasm under control but he just couldn’t seem to help himself.
„Ja! Ich möchte ihn hören!“ Harry überlegte sich, dass er den Sarkasmus vermutlich besser unter Kontrolle behalten sollte, aber er konnte sich einfach nicht zurückhalten.

% “The darkness can be found between the green study rooms and McGonagall’s Transfiguration class! That’s the hint! And get a move on, you’re slower than a sack of snails! Minus ten points for being slow! Now you have 61 points! That was the rest of the message!”
„Die Dunkelheit findet man zwischen dem grünen Lernraum und McGonagalls Verwandlungs-Klassenzimmer! Das war der Tipp! Und jetzt beeile dich, du bist langsamer als eine Horde Schnecken! Zehn Punkte Abzug für's Bummeln! Jetzt hast du 61 Punkte! Das war der Rest der Nachricht!“

% “Thank you,” Harry said. He was really getting behind on the game here. “Um…I don’t suppose you know where the message \emph{originally} came from, do you?”
„Danke“, sagte Harry. Er geriet bei dem Spiel ganz schön in Rückstand. „Ähm…du weißt nicht zufällig, woher die Nachricht \emph{ursprünglich} kam, oder?“

% “It was spoken by a hollow voice that belled forth from a gap within the air itself, a gap that opened upon a fiery abyss! That’s what they told me!”
„Sie wurde von einer tonlosen Stimme gesprochen, die aus einer Kluft mitten im Raum erschallte; einer Kluft, die sich über einem feurigen Abgrund auftat! So wurde es mir berichtet!“

% Harry was no longer sure, at this point, whether this was the sort of thing he ought to be sceptical about, or the sort of thing he should just take in his stride. “And how can I find the line between the green study rooms and Transfiguration class?”
Harry war sich inzwischen nicht mehr sicher, ob er solche Sachen anzweifeln oder sie einfach hinnehmen sollte. „Und wie finde ich den grünen Lernraum und McGonagalls Verwandlungs-Klassenzimmer?“

% “Just spin back around and go left, right, down, down, right, left, right, up, and left again, you’ll be at the green study room and if you go in and walk straight out the opposite side you’ll be on a big curvy corridor that goes to an intersection and on the right side of that intersection will be a long straight hallway that goes to the Transfiguration classroom!” The figure of the middle-aged man paused. “At least that’s how it was when \emph{I} was in Hogwarts. This \emph{is} a Monday on an odd-numbered year, isn’t it?”
„Drehe dich einfach um und gehe nach links, rechts, runter, runter, rechts, links, rechts, hoch und wieder links, dann stehst du vor dem grünen Lernraum, und wenn du dann rein und auf der gegenüberliegenden Seite wieder raus gehst, stehst du in einem weiten, gewundenen Gang, der auf eine Kreuzung zuläuft, und auf der rechten Seite dieser Kreuzung befindet sich ein langer, gerader Gang, der auf die Verwandlungs-Klassenzimmer zuläuft!“ Das Bildnis des Mannes erstarrte. „So war es zumindest, als \emph{ich} auf Hogwarts war. Heute \emph{ist} ein Montag eines ungeradzahligen Jahres, oder?“

% “Pencil and mechanical paper,” Harry said to his pouch. “Er, cancel that, paper and mechanical pencil.” He looked up. “Could you repeat that?”
„Bleistift und Drehpapier“, sagte Harry zu seinem Beutel. „Ähm, Quatsch, Papier und Drehbleistift.“ Er sah auf. „Könntest du das wiederholen?“

% After getting lost twice more, Harry felt that he was beginning to understand the basic rule for navigating the ever-changing maze that was Hogwarts, namely, \emph{ask a painting for directions}. If this reflected some sort of incredibly deep life lesson he couldn’t figure out what it was.
Nachdem er sich zwei weitere Male verirrt hatte, bekam Harry das Gefühl, dass er die Grundregel verstanden hatte, die man im ewig wandelnden Labyrinth von Hogwarts beachten musste: \emph{Frage ein Portrait nach dem Weg.} Wenn das irgendeine unglaublich tiefsinnige Lebensweisheit widerspiegeln sollte, dann kam er nicht darauf, welche es sein konnte.

% The green study room was a surprisingly pleasant space with sunlight streaming in from windows of green-stained glass that showed dragons in calm, pastoral scenes. It had chairs that looked extremely comfortable, and tables that seemed very well-suited to studying in the company of one to three friends.
Der grüne Lernraum war ein überraschend angenehmer Ort, in den das Sonnenlicht durch grün getönte Fenster hereinfiel, die Drachen in ruhiger, ländlicher Umgebung zeigten. Im Raum standen Stühle, die extrem komfortabel aussahen, und Tische, die sehr gut dafür geeignet schienen, dort mit zwei, drei Freunden zusammen zu lernen.

% Harry couldn’t \emph{actually} walk straight through and out the door on the other side. There were \emph{bookshelves} set into the wall, and he had to go over and read some of the titles, so as to not lose his claim to the Verres family name. But he did it quickly, mindful of the complaint about being slow, and then went out the other side.
Harry \emph{konnte} nicht geradewegs durch den Raum und durch die gegenüberliegende Tür hinaus gehen. An den Wänden standen \emph{Bücherschränke} und der Name „Verres“ verpflichtete ihn dazu, hinzugehen und einige Buchtitel zu lesen. Doch er erinnerte sich an den Vorwurf, dass er zu langsam sei, beeilte sich und verließ den Raum.

% He was walking down the “big curvy corridor” when he heard a young boy’s voice cry out.
Er lief den „weiten, gewundenen Gang“ entlang, als er den Schrei einer hohen Jungenstimme hörte.

% At times like this, Harry had an excuse to sprint all out with no regards for saving energy or doing proper warm-up exercises or worrying about crashing into things, a sudden frantic flight that nearly came to an equally sudden halt as he almost ran over a group of six first-year Hufflepuffs…
Das war Grund genug für Harry, unverzüglich und so schnell er nur konnte loszurennen, ohne seine Kräfte zu schonen und ohne Angst, dass er irgendwo anecken könnte; ein plötzlicher, verzweifelter Sprint, der ebenso plötzlich endete, als er fast in eine Gruppe von sechs Hufflepuff-Erstklässlern gerannt wäre…

% …who were huddled together, looking rather scared and like they desperately wanted to do something but couldn’t figure out what, which probably had something to do with the group of five older Slytherins who seemed to be surrounding another young boy.
…die sich dort verängstigt zusammendrängten und so aussahen, als wollten sie unbedingt etwas tun, jedoch nicht wussten, was – vermutlich wegen der fünf älteren Slytherins, die einen anderen Jungen eingekesselt hatten.

% Harry was suddenly rather angry.
Harry war plötzlich sehr wütend.

% “\emph{Excuse me!}” shouted Harry at the top of his lungs.
„\emph{Entschuldigt mal!}“, rief Harry so laut er konnte.

% It might not have been necessary. People were already looking at him. But it certainly served to stop all the action cold.
Es wäre vermutlich nicht notwendig gewesen. Die Schüler hatten ihre Blicke längst auf ihn gerichtet. Doch er hatte die ganze Szene erfolgreich einfrieren lassen.

% Harry walked past the cluster of Hufflepuffs towards the Slytherins.
Harry ging an den Hufflepuffs vorbei auf die Slytherins zu.

% They looked down at him with expressions that ranged from anger to amusement to delight.
Diese sahen ihn teils wütend, teils amüsiert oder sogar erfreut an.

% Part of Harry’s brain was screaming in panic that these were much older and bigger boys who could stomp him flat.
Ein Teil von Harrys Gehirn schrie panisch, dass das viel ältere und größere Jungs seien, die ihn platt machen könnten.

% Another part said dryly that anyone caught seriously stomping the Boy-Who-Lived was in for a whole \emph{world} of trouble, especially if they were a pack of older Slytherins and there were seven Hufflepuffs who saw it, and that the chance of them doing him any permanent damage in the presence of witnesses was nearly zero. The only real weapon the older boys had against him was his own fear, if he allowed that.
Ein anderer Teil bemerkte trocken, dass jeder, der bei einem ernsthaften Angriff auf den Jungen, der lebt, beobachtet würde, \emph{massiven} Ärger bekommen würde – insbesondere dann, wenn es einige ältere Slytherins waren und sieben Hufflepuffs zusahen. Die Wahrscheinlichkeit, dass diese ihm vor so vielen Zeugen irgendwelche bleibenden Verletzungen zufügen würden, war nahezu null. Die einzige Waffe, die die älteren Jungs gegen ihn hatten, war seine eigene Furcht, so er sie denn zuließ.

% Then Harry saw that the boy they had trapped was Neville Longbottom.
Dann sah Harry, dass der Junge, den sie eingekesselt hatten, Neville Longbottom war.

% Of course.
Natürlich.

% That settled it. Harry had decided to apologise humbly to Neville and that meant Neville was \emph{his}, how \emph{dare} they?
Damit war die Sache klar. Harry hatte beschlossen, sich demütig bei Neville zu entschuldigen, und das bedeutete, dass Neville \emph{ihm} gehörte, also wie konnten die es \emph{wagen?}

% Harry reached out and grabbed Neville by the wrist and \emph{yanked} him out from between the Slytherins, the boy stumbling in shock as Harry pulled him out and in nearly the same motion pushed his own way through the same gap.
Harry holte aus, griff Neville am Handgelenk und schleuderte ihn aus dem Kreis der Slytherins raus. Der Junge stolperte schockiert heraus und Harry drängte sich fast gleichzeitig selbst durch die Lücke.

% And Harry stood in the centre of the Slytherins where Neville had stood, looking up at the much older, larger, and stronger boys.
So stand Harry nun inmitten der Slytherins, wo Neville gestanden hatte, und sah zu den viel älteren, größeren und stärkeren Jungen auf.

% “Hello,” Harry said. “I’m the Boy-Who-Lived.”
„Hallo“, sagte Harry. „Ich bin der Junge, der lebt.“

% There was a rather awkward pause. No-one seemed to know where the conversation was supposed to go from there.
Es folgte eine recht peinliche Pause. Niemand schien zu wissen, wohin das Gespräch nun steuern würde.

% Harry’s eyes dropped downwards and saw some books and papers scattered around the floor. Oh, the old game where you let the boy try to pick up his books and then knock them out of his hand again. Harry couldn’t remember ever being the object of that game himself, but he had a good imagination and his imagination was making him furious. Well, once the larger situation was resolved it would be easy enough for Neville to come back and pick up his materials, provided that the Slytherins stayed too intent on him to think of doing anything to the books.
Harrys Augen senkten sich und sahen einige Bücher und Pergamente auf dem Boden verstreut. Ach, das alte Spiel, bei dem man den Jungen seine Bücher aufsammeln ließ, um sie ihm dann wieder aus der Hand zu schlagen. Harry selbst war nie das Opfer dieses Spiels gewesen, aber er hatte eine gute Vorstellungsgabe, und die machte ihn jetzt wütend. Naja, sobald die Situation geklärt war, würde Neville problemlos zurückkommen und die Bücher aufsammeln können, vorausgesetzt, dass die Slytherins sich auf ihn konzentrierten und nicht auf die Idee kamen, irgendwas mit den Büchern anzustellen.

% Unfortunately his straying eyes had been noted. “Ooh,” said the largest of the boys, “did ’oo want the widdle books—”
Leider wurden seine umherwandernden Augen bemerkt. „Oh“, sagte der größte der Slytherins, „wolltest du etwa die kleinen Bücher –“

% “Shut up,” Harry said coldly. \emph{Keep them off balance. Don’t do what they expect. Don’t fall into a pattern that calls for them to bully you.} “Is this part of some incredibly clever plan that will gain you future advantage, or is it as pointless a disgrace to the name of Salazar Slytherin as it—”
„Halt's Maul“, sagte Harry kühl. \emph{Verwirre sie. Tue nicht das, was sie erwarten. Falle nicht in ein Verhaltensmuster, was sie darin bestärkt, dich zu schikanieren.} „Ist das Teil eines unglaublich cleveren Plans, der euch irgendwelche zukünftigen Vorteile bescheren wird, oder ist das eine genau so sinnlose Schande für den Namen Salazar Slytherins, wie es –“

% The largest boy shoved Harry Potter hard, and he went sprawling out of the circle of Slytherins onto the hard stone floor of Hogwarts.
Der größte Junge schubste Harry Potter heftig und er fiel aus dem Kreis der Slytherins raus und der Länge nach zu Boden.

% And the Slytherins laughed.
Die Slytherins lachten.

% Harry rose up in what seemed to him like terribly slow motion. He didn’t know yet how to use his wand, but there was no reason to let that stop him, under the circumstances.
Harry stand, so hatte er das Gefühl, unerträglich langsam auf. Er wusste noch nicht, wie er seinen Zauberstab benutzte, doch angesichts der Umstände gab es keinen Grund, warum ihn das aufhalten sollte.

% “I’d like to pay \emph{as many points as it takes} to get rid of this person,” Harry said, pointing with his finger to the largest Slytherin.
„Ich möchte \emph{so viele Punkte wie notwendig} bezahlen, um diese Person loszuwerden“, sagte Harry und zeigte mit seinem Finger auf den größten Slytherin.

% Then Harry lifted his other hand, said “Abracadabra,” and snapped his fingers.
Dann hob Harry seine andere Hand, sagte „Abrakadabra“ und schnippte mit den Fingern.

% At the word \emph{Abracadabra} two of the Hufflepuffs screamed, including Neville, three other Slytherins leapt desperately out of the way of Harry’s finger, and the largest Slytherin staggered back with an expression of shock, a sudden splash of red decorating his face and neck and chest.
Beim Wort „Abrakadabra“ schrien zwei der Hufflepuffs auf, darunter auch Neville, drei andere Slytherins sprangen verzweifelt beiseite und der größte Slytherin stolperte mit einem schockierten Gesichtsausdruck zurück, während rote Flecken auf seinem Gesicht, seinem Hals und seinem Umhang erschienen.

% Harry had \emph{not} been expecting \emph{that}.
\emph{Das} hatte Harry \emph{nicht} erwartet.

% Slowly, the largest Slytherin reached up to his head, and peeled off the pan of cherry pie that had just draped itself over him. The largest Slytherin held the pan in his hand for a moment, staring at it, then dropped it to the floor.
Langsam griff der größte Slytherin sich an den Kopf und zog die Kirschkuchenform ab, die auf seinem Kopf gelandet war. Er hielt die Form für einen Moment in der Hand, starrte sie an und ließ sie dann zu Boden fallen.

% It probably wasn’t the best time in the world for one of the Hufflepuffs to start laughing, but that was exactly what one of the Hufflepuffs was doing.
Es war vermutlich nicht der ideale Zeitpunkt um loszulachen, doch genau das tat ein Hufflepuff nun.

% Then Harry caught sight of the note on the bottom of the pan.
Dann erblickte Harry einen Zettel an der Unterseite der Kuchenform.

% “Hold on,” Harry said, and darted forward to pick up the note. “This note’s for me, I think—”
„Moment mal“, sagte Harry und sprang vor, um den Zettel aufzuheben. „Der ist für mich, glaube ich…“

% “\emph{You,}” growled the largest Slytherin, “\emph{you, are, going, to—}”
„\emph{Du}“, knurrte der größte Slytherin, „\emph{Du. Wirst. Sowas. Von –}“

% “\emph{Look} at this!” shouted Harry, brandishing the note at the older Slytherin. “I mean, just \emph{look} at this! Can you believe I’m being charged 30 points for shipping and handling on one lousy pie? 30 points! I’m turning a loss on the deal even after rescuing an innocent boy in distress! And storage fees? Conveyance charges? Drayage costs? How do you get \emph{drayage costs} on a \emph{pie?}”
„\emph{Schau} dir das an!“, rief Harry und wedelte mit dem Zettel vor der Nase des älteren Slytherins herum. „\emph{Schau} dir das mal an! Ist das denn zu glauben, dass ich 30 Punkte für die Lieferung und Zustellung eines einzigen, lausigen Kuchens zahlen muss? 30 Punkte! Da mache ich ja einen Verlust, selbst nachdem ich einen unschuldigen Jungen aus der Bedrängnis gerettet habe! Und dazu Lagerungskosten? Transportkosten? Zustellgebühren? Warum zum Teufel denn \emph{Zustellgebühren} für einen \emph{Kuchen?}“

% There was another one of those awkward pauses. Harry thought deadly thoughts at whichever Hufflepuff couldn’t seem to stop giggling, that idiot was going to get him hurt.
Wieder herrschte eine unangenehme Stille. In Gedanken stopfte Harry dem Hufflepuff, der einfach nicht aufhören konnte zu kichern, das Maul. Dieser Idiot würde damit noch Schaden anrichten.

% Harry stepped back and shot the Slytherins his best lethal glare. “Now go away or I will just keep making your existence more and more surreal until you do. Let me warn you…messing with \emph{my} life tends to make \emph{your} life…\emph{a little hairy.} Get it?”
Harry ging einen Schritt zurück und warf den Slytherins den mörderischsten Blick zu, den er hinbekam. „Nun haut ab, sonst werde ich eure Existenz immer surrealer machen, bis ihr verschwindet. Seid gewarnt…wenn ihr euch mit \emph{meinem} Leben anlegt, wird \emph{euer} Leben…\emph{eine haarige Angelegenheit} werden, wenn ihr versteht, was ich meine?“

% In a single terrible motion, the largest Slytherin whipped his wand out to point at Harry and in the same instant was hit on the other side of his head by another pie, this one bright blueberry.
In einer einzigen Bewegung zog der größte Slytherin seinen Zauberstab, richtete ihn auf Harry und bekam im selben Moment einen weiteren Kuchen an die andere Seite seines Kopfes geklatscht, dieses Mal mit Blaubeeren.

% The note on this pie was rather large and clearly readable. “You might want to read the note on that pie,” Harry observed. “I think it’s for you this time.”
Die am Kuchen befestigte Notiz war diesmal groß und gut lesbar. „Du solltest dir den Zettel am Kuchen durchlesen“, bemerkte Harry. „Ich glaube, dieses Mal ist er für dich.“

% The Slytherin slowly reached up, took the pie pan, turned it over with a wet glop that dropped more blueberry on the floor, and read a note that said:
% \begin{center} \scshape \MakeUppercase{Warning}\\ \MakeUppercase{No} magic may be used on the contestant\\ while the Game is in progress\\ Further interference in the Game\\ \MakeUppercase{will} be reported to the Game Authorities \end{center}
Der Slytherin griff langsam hoch, nahm die Kuchenform, drehte sie um, wobei mit einem feuchten \emph{platsch} einiger Blaubeerkuchen zu Boden fiel, und las:
\begin{writtenNote}\centering
\textsc{\underline{Warnung}}\\
Auf den Spieler darf \MakeUppercase{keine} Magie angewendet werden,\\
solange das Spiel andauert\\
Über weitere Einmischungen\\
\MakeUppercase{wird} die Spielleitung unterrichtet
\end{writtenNote}

% The expression of sheer bafflement on the Slytherin’s face was a look of art. Harry thought that he might be starting to like this Game Controller.
Die vollkommene Verwirrung auf dem Gesicht des Slytherins war ein Kunstwerk. Harry fing so langsam an, diese Spielleitung zu mögen.

% “Look,” Harry said, “you want to call it a day? I think things are spiralling out of control here. How about you go back to Slytherin and I go back to Ravenclaw and we all just cool down a bit, okay?”
„Hört mal“, sagte Harry, „wollen wir's dabei belassen? Ich glaube, die Dinge geraten hier außer Kontrolle. Wie wär's, wenn ihr zurück nach Slytherin geht, ich gehe zurück nach Ravenclaw und wir beruhigen uns alle erstmal ein bisschen, okay?“

% “I’ve got a better idea,” hissed the largest Slytherin. “How about if you accidentally break all your fingers?”
„Ich habe eine bessere Idee“, zischte der größte Slytherin. „Wie wär's, wenn ich dir aus Versehen alle deine Finger breche?“

% “How in Merlin’s name do you stage a believable accident after making the threat in front of a dozen witnesses, you \emph{idiot}—”
„Und wie, in Merlins Namen, willst du einen glaubwürdigen Unfall arrangieren, nachdem du diese Drohung vor einem Dutzend Zeugen kundgetan hast, du \emph{Idiot}…“

% The largest Slytherin slowly, deliberately reached out towards Harry’s hands, and Harry froze in place, the part of his brain that was noticing the other boy’s age and strength finally managing to make itself heard, screaming, \scream{What the heck am I doing?}
Der Slytherin griff langsam und absichtlich nach Harrys Händen und Harry gefror auf der Stelle, bis der Teil seines Gehirns, der das Alter und die Stärke des anderen Jungen bemerkte, sich endlich Aufmerksamkeit verschaffte und schrie, \emph{Was zum Teufel tue ich hier?}

% “Wait!” said one of the other Slytherins, his voice suddenly panicky. “Stop, you shouldn’t actually do that!”
„Warte!“, sagte einer der anderen Slytherins, dessen Stimme plötzlich panisch klang. „Stopp, du solltest das besser nicht tun!“

% The largest Slytherin ignored him, taking Harry’s right hand firmly in his left hand, and taking Harry’s index finger in his right hand.
Der größte Slytherin ignorierte ihn, nahm Harrys rechte Hand fest in seine linke Hand und Harrys Zeigefinger in die rechte Hand.

% Harry stared the Slytherin straight in the eyes. Part of Harry was screaming, this wasn’t supposed to happen, this wasn’t \emph{allowed} to happen, grown-ups would never let something like this \emph{actually} happen—
Harry sah dem Slytherin fest in die Augen. Ein Teil von Harry schrie, das sollte nicht passieren, das \emph{durfte} nicht passieren, Erwachsene würden so etwas niemals zulassen…

% Slowly, the Slytherin started to bend his index finger backwards.
Langsam bog der Slytherin seinen Zeigefinger nach hinten.

% \emph{He hasn’t actually broken my finger and it is beneath me to so much as flinch until he does. Until then, this is just another attempt to cause fear.}
\emph{Er hat mir noch nicht den Finger gebrochen, und solange er das nicht tut, kriegt er nicht mal ein Zusammenzucken von mir zu sehen. Bis dahin ist das bloß ein weiterer Versuch, mir Angst einzujagen.}

% “Stop!” said the Slytherin who had objected before. “Stop, this is a very bad idea!”
„Stopp!“, sagte der Slytherin, der vorher schon widersprochen hatte. „Stopp, das ist eine sehr schlechte Idee!“

% “I rather agree,” said an icy voice. An older woman’s voice.
„Dem stimme ich zu“, sagte eine eisige Stimme. Die Stimme einer älteren Frau.

% The largest Slytherin let go of Harry’s hand and jumped backwards as if burned.
Der größte Slytherin ließ Harrys Hand los und schreckte zurück, als ob er sich verbrannt hätte.

% “Professor Sprout!” cried one of the Hufflepuffs, sounding as glad as anyone Harry had ever heard in his life.
„Professor Sprout!“, rief einer der Hufflepuffs und klang so erleichtert, wie Harry noch nie zuvor in seinem Leben jemanden gehört hatte.

% Into Harry’s field of vision, as he turned, stalked a dumpy little woman with messily curled grey hair and clothes covered with dirt. She pointed an accusing finger at the Slytherins. “Explain yourselves,” she said. “What are you doing with my Hufflepuffs and…” she looked at him. “My fine student, Harry Potter.”
Als Harry sich drehte, erschien in seinem Blickfeld eine plumpe, kleine Frau mit unordentlich gekräuseltem, grauen Haar und dreckiger Kleidung. Sie zeigte mit anklagend erhobenem Finger auf die Slytherins. „Erklären Sie sich“, sagte sie. „Was tun Sie mit meinen Hufflepuffs und…“, sie sah ihn an, „meinem guten Schüler Harry Potter.“

% \emph{Uh oh. That’s right, it was \emph{her} class I missed this morning.}
\emph{Oh je, das stimmt, \emph{ihren} Unterricht habe ich heute Morgen verpasst.}

% “He threatened to kill us!” blurted one of the other Slytherins, the same one who’d called for a halt.
„Er hat gedroht, uns zu töten“, platzte es aus dem anderen Slytherin heraus, der vorher „Stopp!“ gerufen hatte.

% “What?” Harry said blankly. “I did \emph{not!} If I was going to kill you I wouldn’t make public threats first!”
„Was?“, sagte Harry völlig ahnungslos. „Das habe ich \emph{nicht!} Wenn ich euch töten wollte, dann würde ich es nicht vorher in der Öffentlichkeit androhen!“

% A third Slytherin laughed helplessly and then stopped abruptly as the other boys shot him deadly glares.
Ein dritter Slytherin lachte hilflos und hörte dann abrupt auf, als die anderen Jungs ihm böse Blicke zuwarfen.

% Professor Sprout had adopted a rather sceptical expression. “What death threat would this be, exactly?”
Professor Sprouts Gesichtsausdruck wirkte eher skeptisch. „Was für eine Todesdrohung soll das gewesen sein?“

% “The Killing Curse! He pretended to use the Killing Curse on us!”
„Der Todesfluch! Er hat so getan, als ob er den Todesfluch auf uns spricht!“

% Professor Sprout turned to look at Harry. “Yes, quite a terrible threat from an eleven-year-old boy. Though still not something you should \emph{ever} dream of pretending, Harry Potter.”
Professor Sprout blickte zu Harry. „Ja, eine schreckliche Drohung, wenn das von einem Elfjährigen kommt. Allerdings sollten Sie das niemals auch nur antäuschen, Harry Potter.“

% “I don’t even know the \emph{words} to the Killing Curse,” Harry said promptly. “And I didn’t have my wand out at any time.”
„Ich weiß nicht mal, wie der Todesfluch \emph{lautet}“, sagte Harry sofort. „Und ich hatte meinen Zauberstab niemals rausgeholt.“

% Now Professor Sprout was giving Harry a sceptical look. “I suppose this boy hit \emph{himself} with two pies, then.”
Jetzt blickte Professor Sprout Harry skeptisch an. „Dann nehme ich an, der Junge hat \emph{sich selbst} einen Kuchen an den Kopf geworfen?“

% “He \emph{didn’t} use his wand!” blurted one of the young Hufflepuffs. “I don’t know how he did it either, he just snapped his fingers and there was pie!”
„Er hat seinen Zauberstab nicht benutzt!“, platzte es aus einem der jungen Hufflepuffs heraus. „Ich weiß auch nicht, wie er es getan hat, er hat einfach mit den Fingern geschnippt und dann war da ein Kuchen!“

% “Really,” said Professor Sprout after a pause. She drew her own wand. “I won’t require it, since you do seem to be the victim here, but would you mind if I checked your wand to verify that?”
„Tatsächlich?“, sagte Professor Sprout nach einem Moment. Sie zog ihren eigenen Zauberstab. „Ich möchte das nicht von Ihnen fordern, da Sie hier das Opfer zu sein scheinen, aber würde es Ihnen etwas ausmachen, wenn ich Ihren Zauberstab untersuche um das zu überprüfen?“

% Harry took out his wand. “What do I—”
Harry zog seinen Zauberstab. „Was soll ich –“

% “\emph{Prior Incantato,}” said Sprout. She frowned. “That’s odd, your wand doesn’t seem to have been used at all.”
\emph{„Priori Incantatem“,} sagte Sprout. Sie legte die Stirn in Falten. „Wie seltsam, Ihr Zauberstab wurde offenbar noch gar nicht benutzt.“

% Harry shrugged. “It hasn’t, actually, I only got my wand and schoolbooks a few days ago.”
Harry zuckte mit den Schultern. „Das wurde er auch nicht, ich hab meinen Zauberstab und meine Schulbücher erst vor wenigen Tagen bekommen.“

% Sprout nodded. “Then we have a clear case of accidental magic from a boy who felt threatened. And the rules plainly state that you are not to be held responsible. As for \emph{you…}” she turned to the Slytherins. Her eyes dropped deliberately to Neville’s books lying on the floor.
Sprout nickte. „Dann liegt hier ein klarer Fall von versehentlicher Zauberei vor, weil ein Junge sich bedroht fühlte. Und die Regeln sagen ausdrücklich, dass wir ihn dafür nicht verantwortlich machen. Was \emph{euch} angeht…“ Sie wandte sich den Slytherins zu. Ihre Augen senkten sich betont langsam zu Nevilles Büchern, die auf dem Boden lagen.

% There was a long silence during which she looked at the five Slytherins.
Eine Zeit lang herrschte Stille, während sie die fünf Slytherins musterte.

% “Three points from Slytherin, \emph{each},” she said finally. “And six from \emph{him,}” pointing to the boy covered in pie. “Don’t you \emph{ever} meddle with my Hufflepuffs again, or my student Harry Potter either. Now \emph{go.}”
„Drei Punkte Abzug, für \emph{jeden} von Ihnen“, sagte sie schließlich. „Und sechs seinetwegen“, deutete sie auf den Jungen, der mit Kuchen bekleckert war. „Und rühren Sie \emph{nie wieder} meine Hufflepuffs oder meinen Schüler Harry Potter an. Jetzt \emph{gehen Sie.}“

% She didn’t have to repeat herself; the Slytherins turned and walked away very quickly.
Sie brauchte es kein zweites Mal sagen; die Slytherins drehten sich um und eilten davon.

% Neville went and started picking up his books. He seemed to be crying, but only a little. It might have been from delayed shock, or it might have been because the other boys were helping him.
Neville begann seine Bücher aufzusammeln. Er schien zu weinen, doch nur ein bisschen. Es mochte noch die Wirkung des Schocks sein oder weil die anderen Jungen ihm halfen.

% “Thank you \emph{very} much, Harry Potter,” Professor Sprout said to him. “Seven points to Ravenclaw, one for each Hufflepuff you helped protect. And I won’t say anything more.”
\emph{„Vielen} Dank, Harry Potter“, sagte Professor Sprout zu ihm. „Sieben Punkte für Ravenclaw, einen für jeden Hufflepuff, den sie beschützt haben. Mehr werde ich dazu nicht sagen.“

% Harry blinked. He’d been expecting something more along the lines of a lecture about keeping himself out of trouble, and a rather severe scolding for missing his very first class.
Harry blinzelte. Er hatte eigentlich eine Ermahnung erwartet, dass er Ärger meiden sollte, und dazu eine gewaltige Standpauke, weil er seine allererste Unterrichtsstunde verpasst hatte.

% Maybe he \emph{should} have gone to Hufflepuff. Sprout was cool.
Vielleicht \emph{hätte} er nach Hufflepuff gehen sollen. Sprout war cool.

% “\emph{Scourgify,}” Sprout said to the mess of pie on the floor, which promptly vanished.
„Scourgify“, sagte Sprout zu den Kuchenresten auf dem Boden, die sofort verschwanden.

% And she left, walking along the hall that led to the green study room.
Und sie ging den Gang entlang, der zum grünen Lernraum führte.

% “How did you \emph{do} that?” hissed one of the Hufflepuff boys as soon as she was gone.
„Wie hast du das \emph{gemacht?}“, flüsterte einer der Hufflepuffs sobald sie gegangen war.

% Harry smiled smugly. “I can make anything I want happen just by snapping my fingers.”
Harry lächelte selbstgefällig. „Ich kann geschehen lassen, was immer ich will, nur indem ich mit den Fingern schnippe.“

% The boy’s eyes widened. “\emph{Really?}”
Die Augen des Jungen wurden groß. „\emph{Wirklich?}“

% “No,” said Harry. “But when you’re telling everyone this story be sure to share it with Hermione Granger in first-year Ravenclaw, she has an anecdote you might find amusing.” He had absolutely no clue what was happening, but he wasn’t about to pass up the opportunity to add to his growing legend. “Oh, and what was all that about the Killing Curse?”
„Nein“, sagte Harry. „Aber wenn du allen Leute hiervon erzählst, achte darauf, dass du auch Hermine Granger davon erzählst. Sie ist Erstklässlerin in Ravenclaw und kann eine Anekdote erzählen, die dich amüsieren könnte.“ Er hatte absolut keine Ahnung was geschah, doch er wollte die Gelegenheit nicht verpassen, seinen legendären Ruf noch zu untermauern. „Ach, und was hatte das eigentlich mit dem Todesfluch zu tun?“

% The boy gave him a strange look. “You really don’t know?”
Der Junge sah ihn seltsam an. „Du weißt es wirklich nicht?“

% “If I did, I wouldn’t be asking.”
„Wenn ich es wüsste, würde ich nicht fragen.“

% “The words to the Killing Curse are,” the boy swallowed, and his voice dropped to a whisper, and he held his hands away from his sides as if to make it very clear that he wasn’t holding a wand, “\emph{Avada Kedavra.}”
„Der Todesfluch lautet“ – der Junge schluckte, seine Stimme wurde zu einem Flüstern und er hielt seine Arme weit von sich gestreckt, als wolle er deutlich klarstellen, dass er keinen Zauberstab hielt – \emph„\emph{Avada Kedavra.}“

% \emph{Well of course they are.}
\emph{War ja klar.}

% Harry put this on his growing list of things to never ever tell his Dad, Professor Michael Verres-Evans. It was bad enough talking about how you were the only person to survive the fearsome Killing Curse, without having to admit that the Killing Curse was “Abracadabra.”
Harry setzte das auf die anwachsende Liste der Dinge, die er niemals seinem Vater, Professor Michael Verres-Evans, erzählen würde. Es war so schon schlimm genug, zu erzählen, dass man die einzige Person war, die den gefürchteten Todesfluch überlebt hat – auch wenn man nicht ergänzte, dass der Todesfluch „Abrakadabra“ lautet.

% “I see,” Harry said after a pause. “Well, that’s the last time I ever say \emph{that} before snapping my fingers.” Though it \emph{had} produced an effect that might be tactically useful.
„Ich verstehe“, sagte Harry nach einer kurzen Pause. „Nun, das war wohl das letzte Mal, dass ich \emph{das} gesagt habe, bevor ich mit den Fingern schnippe.“ Obwohl der Effekt ein taktischer Vorteil sein könnte.

% “\emph{Why} did you—”
\emph{„Warum} hast du –“

% “Raised by Muggles, Muggles think it’s a joke and that it’s funny. Seriously, that’s what happened. Sorry, but can you remind me of your name?”
„Ich bin bei Muggeln aufgewachsen, Muggel halten es für eine Art Witz. Wirklich, so ist das. Entschuldige, aber kannst du mir nochmal sagen, wie du heißt?“

% “I’m Ernie Macmillan,” said the Hufflepuff. He held out his hand, and Harry shook it. “Honoured to meet you.”
„Ich bin Ernie Macmillan“, sagte der Hufflepuff. Er streckte seine Hand aus und Harry schüttelte sie. „Es ist eine Ehre, dich zu treffen.“

% Harry executed a slight bow. “Pleased to meet you, skip the honoured thing.”
Harry verbeugte sich leicht. „Freut mich, dich zu treffen; lass das mit der Ehre.“

% Then the other boys crowded round him and there was a sudden flood of introductions.
Dann umringten die anderen Jungen ihn und überfluteten ihn mit Vorstellungen.

% When they were done, Harry swallowed. This was going to be very difficult. “Um…if everyone would excuse me…I have something to say to Neville—”
Als sie fertig waren, schluckte Harry. Das würde sehr schwer werden. „Ähm…wenn ihr mich alle mal entschuldigt…ich muss Neville etwas sagen.“

% All eyes turned to Neville, who took a step back, his face looking apprehensive.
Alle Augen richteten sich auf Neville, der einen Schritt zurück ging und einen beklommenen Gesichtsausdruck bekam.

% “I suppose,” Neville said in a tiny voice, “you’re going to say I should’ve been braver—”
„Ich nehme an“, sagte Neville mit verschüchterter Stimme, „du willst sagen, ich hätte mutiger sein sollen –“

% “Oh, no, nothing like that!” Harry said hastily. “Nothing to do with \emph{that}. It’s just, um, something the Sorting Hat told me—”
„Oh nein, nichts dergleichen!“, sagte Harry hastig. „Es hat nichts \emph{damit} zu tun. Es geht, ähm, um etwas, was der Sprechende Hut mir gesagt hat.“

% Suddenly the other boys looked \emph{very} interested, except for Neville, who was looking even \emph{more} apprehensive.
Plötzlich sahen die anderen Jungen \emph{äußerst} neugierig drein, bis auf Neville, der nun noch besorgter wirkte.

% There seemed to be something blocking Harry’s throat. He knew he should just blurt it out, and it was like he’d swallowed a large brick that was just stuck in the way.
Harry hatte einen Kloß in der Kehle. Er wusste, dass er es einfach sagen sollte, aber es fühlte sich an, als hätte er einen großen Ziegelstein geschluckt, der nun im Weg war.

% It was like Harry had to manually take control of his lips and produce each syllable individually, but he managed to make it happen. “I’m, sor, ry.” He exhaled and took a deep breath. “For what I did, um, the other day. You…don’t have to be gracious about it or anything, I’ll understand if you just hate me. This isn’t about me trying to look cool by apologising or your having to accept it. What I did was wrong.”
Es war, als ob Harry seine Lippen bewusst steuern und jede Silbe einzeln herausbringen musste, doch er schaffte es schließlich. „Bitte ent-schul-di-ge“ – er atmete aus und wieder tief ein – „was ich, ähm, beim letzten Mal gemacht hatte. Du brauchst nicht großherzig sein oder so, ich kann verstehen, wenn du mich deswegen hasst. Es geht hier nicht darum, dass ich mit der Entschuldigung jemanden beeindrucken will, oder dass du sie annehmen sollst. Was ich getan habe, war falsch.“

% There was a pause.
Es war einen Moment still.

% Neville clutched his books tighter to his chest. “Why did you do it?” he said in a thin, wavering voice. He blinked, as if trying to hold back tears. “Why does \emph{everyone} do that to me, even the Boy-Who-Lived?”
Neville presste seine Bücher fester gegen die Brust. „Warum hast du das gemacht?“, fragte er in einer dünnen, zitternden Stimme. Er blinzelte, als wolle er Tränen zurückhalten. „Warum macht \emph{jeder} so etwas mit mir, sogar der Junge, der lebt?“

% Harry suddenly felt smaller than he ever had in his life. “I’m sorry,” Harry said again, his voice now hoarse. “It’s just…you looked so scared, it was like a sign over your head saying ‘victim’, and I wanted to show you that things \emph{don’t} always turn out badly, that sometimes the monsters give you chocolate…I thought if I showed you that, you might realise there wasn’t so much to be afraid of—”
Harry fühlte sich plötzlich kleiner als er sich jemals zuvor in seinem Leben gefühlt hatte. „Entschuldige bitte“, sagte er nochmals, mit inzwischen heiserer Stimme. „Es ist nur…du sahst so ängstlich aus, es war, als hinge ein Schild mit der Aufschrift ‚Opfer‘ über deinem Kopf, und ich wollte dir zeigen, dass die Dinge \emph{nicht} immer schlimm ausgehen, dass die Monster dir manchmal Schokolade schenken…Ich dachte, wenn ich dir das zeige, dann würdest du vielleicht merken, dass es nicht viele Sachen gibt, vor denen man Angst haben muss –“

% “But there \emph{is,}” whispered Neville. “You saw it today, there \emph{is!}”
„Aber es \emph{gibt} doch welche“, flüsterte Neville. „Du hast es heute gesehen, es \emph{gibt} welche!“

% “They wouldn’t have done anything really bad in front of witnesses. Their main weapon is fear. That’s why they target \emph{you,} because they can see you’re afraid. I wanted to make you less afraid…show you that the fear was worse than the thing itself…or that was what I told myself, but the Sorting Hat told me that I was lying to myself and that I really did it because it was fun. So that’s why I’m apologising—”
„Sie hätten dir vor Zeugen nichts wirklich Schlimmes angetan. Ihre Hauptwaffe ist die Angst. Deswegen hatten sie es auf \emph{dich} abgesehen, weil sie sehen konnten, dass du Angst hast. Ich wollte dir die Angst nehmen…dir zeigen, dass die Angst schlimmer ist als die Sache selbst…so habe ich mir das zumindest eingeredet, aber der Sprechende Hut hat gesagt, dass ich mich selbst belüge und dass ich es in Wirklichkeit gemacht habe, weil es mir Spaß gemacht hat. Deswegen möchte ich mich also entschuldigen –“

% “You hurt me,” said Neville. “Just now. When you grabbed me and pulled me away from them.” Neville held out his arm and pointed to where Harry had grabbed him. “I might have a bruise here later from how hard you pulled. You hurt me worse than anything the Slytherins did by bumping into me, actually.”
„Du hast mir wehgetan“, sagte Neville. „Gerade eben. Als du mich gegriffen und von ihnen weggezerrt hast.“ Neville zeigte die Stelle auf seinem Arm, wo Harry ihn gepackt hatte. „Ich werde womöglich einen blauen Fleck bekommen, so sehr hast du gezerrt. Du hast mir sogar mehr wehgetan als die Slytherins, die mich gestoßen haben.“

% “\emph{Neville!}” hissed Ernie. “He was trying to \emph{save} you!”
\emph{„Neville!}“, zischte Ernie, „er wollte dich \emph{retten!}“

% “I’m sorry,” whispered Harry. “When I saw that I just got…really angry…”
„Es tut mir Leid“, flüsterte Harry. „Als ich das gesehen habe, wurde ich einfach…wirklich wütend…“

% Neville looked at him steadily. “So you yanked me out really hard and put yourself in where I was and went, ‘Hello, I’m the Boy-Who-Lived’.”
Neville sah ihn fest an. „Also hast du mich da raus gezerrt, dich selbst an die gleiche Stelle gestellt und dann gesagt ‚Hallo, ich bin der Junge, der lebt‘.“

% Harry nodded.
Harry nickte.

% “I think you’re going to be really cool some day,” Neville said. “But right now, you’re not.”
„Ich glaube, du wirst eines Tages richtig cool sein“, sagte Neville. „Aber im Moment bist du es nicht.“

% Harry swallowed the sudden knot in his throat and walked away. He continued down the corridor to the intersection, then turned left into a hallway and kept on walking, blindly.
Harry schluckte den Kloß in seiner Kehle runter und ging weg. Er folgte dem Korridor bis zur nächsten Kreuzung, bog dann links in einen Gang ab und lief einfach weiter, ohne aufzusehen.

% What was he \emph{supposed} to do here? Never get angry? He wasn’t sure he could have done anything without being angry and who knows what would have happened to Neville and his books then. Besides, Harry had read enough fantasy books to know how \emph{this} one went. He would try to suppress the anger and he would fail and it would keep coming out again. And after this whole long journey of self-discovery he would learn at the end that his anger was a part of himself and that only by accepting it could he learn to use it wisely. \emph{Star Wars} was the only universe in which the answer actually \emph{was} that you were supposed to cut yourself off completely from negative emotions, and something about Yoda had always made Harry hate the little green moron.
Was \emph{sollte} er denn tun? Nie wütend werden? Er war sich nicht sicher, ob er irgendwas hätte tun können, wenn er nicht wütend gewesen wäre; und wer weiß, was dann mit Neville und seinen Büchern geschehen wäre. Außerdem hatte Harry genug Fantasy-Bücher gelesen, um zu wissen, wie \emph{diese} Geschichte verlief: Er würde versuchen, seine Wut zu unterdrücken, würde daran scheitern und sie würde wieder hervorbrechen. Und nach einem langen Weg bis zur Selbsterkenntnis würde er schließlich lernen, dass seine Wut ein Teil von ihm war und dass er sie nur dann nutzen konnte, wenn er das akzeptiert hatte. \emph{Star Wars} war das einzige Universum in dem es tatsächlich die richtige Antwort war, seine negativen Emotionen vollkommen loszuwerden. Und Yoda hatte irgendetwas an sich, wofür Harry den kleinen grünen Mistkerl schon immer gehasst hatte.

% So the obvious time-saving plan was to skip the journey of self-discovery and go straight to the part where he realised that only by accepting his anger as a part of himself could he stay in control of it.
Der offensichtliche und zeitsparende Plan lautete also, den Weg zur Selbsterkenntnis zu überspringen und gleich zu dem Punkt zu kommen, wo er feststellte, dass er die Wut als Teil von sich selbst akzeptieren musste, um sie zu kontrollieren.

% The problem was that he didn’t \emph{feel} out of control when he was angry. The cold rage made him feel like he was \emph{in} control. It was only when he looked back that \emph{events as a whole} seemed to have…blown up out of control, somehow.
Das Problem daran war, dass er sich nicht außer Kontrolle \emph{fühlte,} wenn er wütend war. Dieser kalte Zorn sorgte dafür, dass er sich so fühlte, als hätte er alles unter Kontrolle. Erst zurückblickend stellte er fest, dass die Ereignisse offenbar…völlig außer Kontrolle geraten waren, irgendwie.

% He wondered how much the Game Controller cared about that sort of thing, and whether he’d won or lost points for it. Harry himself felt like he’d lost quite a few points, and he was sure the old lady in the picture would have told him that his was the only opinion that mattered.
Er fragte sich, wie sehr so etwas die Spielleitung interessierte, und ob er dafür Punkte gewinnen würde, oder Punktabzug bekäme. Harry selbst hatte das Gefühl, dass er dafür einige Punkte verloren hatte, und er war sich sicher, dass die alte Dame im Bild ihm gesagt hätte, dass seine Meinung die einzige wäre, die zählte.

% And Harry was also wondering whether the Game Controller had sent Professor Sprout. It was the logical thought: the note had threatened to notify the Game Authorities, and then there Professor Sprout was. Maybe Professor Sprout \emph{was} the Game Controller—the \emph{Head of House Hufflepuff} would be the \emph{last} person anyone would suspect, which ought to put her near the top of Harry’s list. He’d read one or two mystery novels, too.
Außerdem fragte Harry sich, ob die Spielleitung Professor Sprout geschickt hatte. Es war eine logische Folgerung: Der Zettel hatte damit gedroht, die Spielleitung zu informieren – und plötzlich war Professor Sprout aufgetaucht. Vielleicht \emph{war} Professor Sprout die Spielleitung – die \emph{Hauslehrerin von Hufflepuff} wäre wohl die \emph{letzte} Person, die irgendwer verdächtigen würde, weshalb sie auf Harrys Liste der verdächtigen Personen weit oben stehen sollte. Er hatte schließlich den einen oder anderen Mystery-Roman gelesen.

% “So how am I doing in the game?” Harry said out loud.
„Wie ist mein Punktestand?“, sagte Harry laut.

% A sheet of paper flew over his head, as if someone had thrown it from behind him—Harry turned around, but there was no-one there—and when Harry turned forwards again, the note was settling to the floor.
Ein Stück Pergament flog über seinen Kopf, als ob es jemand von hinter ihm geworfen hätte – Harry drehte sich um, doch dort war niemand zu sehen – und als Harry sich wieder nach vorn drehte, lag das Blatt auf dem Boden.

% The note said:
Auf dem Blatt stand:
\begin{writtenNote}\centering
\begin{align*}
% \hbox{\scshape Points for style: }&\hbox{10}\\
% \hbox{\scshape Points for good thinking: }&\hbox{−3,000,000}\\
% \hbox{\scshape Ravenclaw House points bonus: }&\hbox{70}\\
% \hbox{\scshape Current points: }&\hbox{−2,999,871}\\
% \hbox{\scshape Turns remaining: }&\hbox{2}
\hbox{\scshape \uppercase{Punkte für Stil}~: }&\hbox{10}\\
\hbox{\scshape \uppercase{Punkte für umsichtiges Denken}~: }&\hbox{−3,000,000}\\
\hbox{\scshape \uppercase{Hauspunkte-Bonus}~: }&\hbox{70}\\
\hbox{\scshape \uppercase{Punktzahl}~: }&\hbox{−2,999,871}\\
\hbox{\scshape \uppercase{Verbleibende Züge}~: }&\hbox{2}
\end{align*}
\end{writtenNote}

% “\emph{Minus three million points?}” Harry said indignantly to the empty hallway. “That seems excessive! I want to file an appeal with the Game Authorities! And how am I supposed to make up three million points in the next two turns?”
„\emph{Minus drei Millionen Punkte?}“, sagte Harry empört zum leeren Korridor. „Das ist doch etwas übertrieben! Ich möchte bei der Spielleitung Einspruch erheben! Und wie soll ich drei Millionen Punkte in den nächsten zwei Zügen aufholen?“

% Another note flew over his head.
Ein weiterer Zettel flog über seinen Kopf.
\begin{writtenNote}\centering
\begin{align*}
% \hbox{\scshape Appeal: }&\hbox{\scshape Failed}\\
% \hbox{\scshape Asking the wrong questions: }&\hbox{−1,000,000,000,000 points}\\
% \hbox{\scshape Current points: }&\hbox{−1,000,002,999,871}\\
% \hbox{\scshape Turns remaining: }&\hbox{1}
\hbox{\scshape \uppercase{Einspruch}~: }&\hbox{\scshape Abgelehnt}\\
\hbox{\scshape \uppercase{Die falschen Fragen gestellt}~: }&\hbox{−1,000,000,000,000 Punkte}\\
\hbox{\scshape \uppercase{Punktzahl}~: }&\hbox{−1,000,002,999,871}\\
\hbox{\scshape \uppercase{Verbleibende Züge}~: }&\hbox{1}
\end{align*}
\end{writtenNote}

% Harry gave up. With one turn remaining all he could do was take his best shot, even if it wasn’t very good. “My guess is that the game represents life.”
Harry gab es auf. Bei einem verbleibenden Zug konnte er nur noch seine beste Vermutung äußern, auch wenn sie nicht besonders gut war. „Ich vermute, dass das Spiel das Leben repräsentiert.“

% A final sheet of paper flew over his head, reading:
Ein letztes Blatt flog über seinen Kopf.

\begin{writtenNote}\centering
\scshape
% Attempt failed\\
% Failed Failed Failed\\
% Aiiiiiiiiiieeeeeeeeeeeeee\\
% Current points: minus Infinity\\
% \MakeUppercase{You have lost the game}
%
% Final instruction:\\
% \emph{go to Professor McGonagall’s office}
\uppercase{
Versuch gescheitert\\
Gescheitert Gescheitert Gescheitert\\
Ooooooohjeeeeeeee\\
Punktzahl: Minus Unendlich\\
\MakeUppercase{Du hast das Spiel verloren}}\\

Letzte Anweisung:\\
\emph{gehe zu Professor McGonagalls Büro}
\end{writtenNote}

% The last line was in his own handwriting.
Die letzte Zeile war in seiner eigenen Handschrift geschrieben.

% Harry stared at the last line for a while, then shrugged. Fine. Professor McGonagall’s office it would be. If \emph{she} was the Game Controller…
Harry starrte eine Weile darauf und zuckte dann mit den Schultern. Na gut. Professor McGonagalls Büro dann also. Wenn \emph{sie} die Spielleitung war…

% Okay, honestly, Harry had absolutely no idea how he would feel if Professor McGonagall was the Game Controller. His mind was just drawing a complete blank. It was, literally, unimaginable.
Okay, ehrlich gesagt hatte Harry absolut keine Ahnung, wie er sich fühlen würde, wenn Professor McGonagall die Spielleitung war. Sein Gehirn lieferte ihm keine Antwort darauf. Es war wortwörtlich unvorstellbar.

% A couple of portraits later—it wasn’t a long trip, Professor McGonagall’s office wasn’t far from her Transfiguration classroom, at least not on Mondays on odd-numbered years—Harry stood outside the door to her office.
Einige Portraits später – es war kein langer Weg, Professor McGonagalls Büro war nicht weit vom Verwandlungs-Klassenzimmer entfernt, zumindest nicht montags in ungeradzahligen Jahren – stand Harry vor der Tür zu ihrem Büro.

% He knocked.
Er klopfte.

% “Come in,” said Professor McGonagall’s muffled voice.
„Herein“, sagte Professor McGonagalls gedämpfte Stimme.

% He entered.
Er trat ein.

% „Mr~Potter?“, sagte Professor McGonagall. „Ich habe Sie nicht erwartet. Worum geht es?“

%  LocalWords:  Bigshot Gleehhhhh Welp Weaselnose oo widdle glop sor ry
%  LocalWords:  Aiiiiiiiiiieeeeeeeeeeeeee<|MERGE_RESOLUTION|>--- conflicted
+++ resolved
@@ -321,11 +321,7 @@
 \end{writtenNote}
 
 % Harry crushed the note in his hand, face flaming scarlet. Draco’s curse came back to him. \emph{Son of a mudblood—}
-<<<<<<< HEAD
-Harry zerknüllte den Zettel in seiner Hand mit feuerrotem Gesicht. Ihm fiel Dracos Fluch ein. \emph{Sohn eines Schlammbluts —}
-=======
 Harry zerknüllte den Zettel in seiner Hand mit feuerrotem Gesicht. Ihm fiel Dracos Fluch ein. \emph{Sohn eines Schlammbluts—}
->>>>>>> 33bb32d7
 
 % At this point he knew better than to say it out loud. He would probably get a Profanity Penalty.
 Er wusste inzwischen, dass er das besser nicht laut sagen sollte. Er würde sonst vermutlich eine Schimpfwort-Strafe bekommen.
